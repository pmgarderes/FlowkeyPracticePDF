# FlowkeyPracticePDF

A tiny GUI that turns a locally saved Flowkey page into a clean, paginated PDF of the sheet music.



⚠️ **Disclaimer**  
This project is provided for educational and personal use only.  
- You may use this tool to generate sheet music **only for your own practice**, in accordance with your Flowkey subscription.  
- **Do not** use this tool to publish, distribute, or share copyrighted music scores obtained from Flowkey or any third-party service.  
- Any misuse of this tool may violate copyright law and Flowkey’s terms of service.  
- See the [LICENSE](LICENSE) file for full details.

---

## What it does
1. Reads your **saved HTML/HTM** file.  
2. Extracts all sheet images into an `images/` folder beside the HTML.  
3. Detects **barlines** and wraps lines **only at measure boundaries**.  
4. Builds an **A4 PDF** with your chosen layout.


---

## 🚀 Installation
Clone this repository:

```bash
git clone https://github.com/pmgarderes/FlowkeyPracticePDF.git
cd FlowkeyPracticePDF
```

Install dependencies (Python 3.8+ recommended):

```bash
pip install -r requirements.txt
```

---

## 📖 Usage


## Save the HTML correctly (important)
1. Open the song in your browser.
2. (might be needed- see later) **Scroll through all pages** so every sheet image loads.
3. Save the page locally (e.g., right-click-> “Save page as…” → **Webpage, Complete**).
   - You’ll get `SongName.htm(l)` in a folder you choose.

---

## Run the app

```bash
python flowkey2pdf_gui_debug.py
```

---

## Using the GUI
1. **Select HTML/HTM…**  
   Pick the `.html`/`.htm` you saved. The app auto-fills the `images/` folder beside it.

2. **1) click "Extract Images"**  
   - It will Downloads/copies every page of the sheet into `<html_folder>\images\sheet_###.png`.  
   - If it says “No images”, make sure you scrolled the whole song before saving.

3. **Set layout**
   - **Measures per line**: e.g., `4.0` (average target).  
   - **Zoom**: `< 1.0` = smaller (more content per page), `> 1.0` = larger.  
   - **Hard threshold (binarize tiles)** *(optional)*: check this **only if some images appear with a colored or tinted background (e.g., green hue)**.  
     When enabled, it converts each tile to pure black & white before stitching. Normally this should stay **unchecked**, since it can slightly thin out staff lines.

<<<<<<< HEAD
4. **(Optional) Show advanced/debug**
   - **Threshold**: leave blank to auto-detect (Otsu on normalized grayscale), or type a number (e.g., `200`).  
   - **Min height %**: how much of the staff height a vertical line must cover to count as a barline (default 50).  
   - **Min continuous %**: how uninterrupted that vertical line must be (default 50).  
   - **Probe detection** saves overlays (`debug/` folder) showing detected bars (red) and measure boundaries (green).  

   **Note:** If you notice missing lines or other problems, please enable debugging, check “Save debug overlays”, and send me the resulting images from the `debug/` folder together with the parameters you used — this will help identify the issue.

5. **2) Build PDF**  
=======
4. **2) Click Build PDF**  
>>>>>>> ab28c07c
   - Choose the output filename.  
     - The app writes a clean **A4** PDF with no gaps between measures.
---

## Typical workflow (30 seconds)
1. **Select HTML → Extract Images**  
2. **Measures per line = `4.0`, Zoom = `0.9`**  
3. **(Optional) Probe detection** → check `debug/overlay_*.png`  
4. **Build PDF**

---

## Output layout
```
YourSongFolder/
├─ YourSong.htm(l)
├─ images/
│  ├─ sheet_001.png
│  ├─ sheet_002.png
│  └─ ...
├─ debug/                (only if you used debugging)
│  ├─ stitched.png
│  ├─ stitched_gray.png
│  ├─ gray_norm.png
│  ├─ binary_norm_thrXXX.png
│  └─ overlay_thr...png
└─ YourPDF.pdf
```


---

## ⭐ Stay Updated
If you find this tool useful, please **watch** and **star** the repository on GitHub.  
This helps me know people are interested, and I’ll post updates or improvements there.  

---

## 📜 License
This project is licensed under a **Personal, Non-Commercial Use License**.  
See [LICENSE](LICENSE) for details.


## Tips & troubleshooting
- **Green-tinted pages?**  
  The app converts images to **grayscale** internally before layout—this eliminates palette/ICC issues. If you still see tint, ensure you’re running the latest script and not an older version still in memory.

- **“No images found”**  
  - Scroll the whole piece before saving the HTML.  
  - Some songs may use different selectors; default is `.sheet-container .scrollable-sheet .sheet-image`.

- **“No measures detected” or wrong splits**  
  - Click **Show advanced/debug → Probe detection**.  
  - Try a **Threshold** of `180–210`, or leave blank for auto.  
  - If barlines don’t span both staves: set **Min height %** to `45`, **Min continuous %** to `45`.  
  - Check `debug/overlay_*.png` to see what the detector saw.

- **Paths / permissions**  
  - If saving to OneDrive causes “Access denied”, choose another folder.  
  - The GUI uses a file picker, so you don’t need to type paths.

- **Speed**  
  - Large songs: the first stitch/scale is the slowest step. It only happens once per “Build PDF”.
<|MERGE_RESOLUTION|>--- conflicted
+++ resolved
@@ -67,25 +67,12 @@
 
 3. **Set layout**
    - **Measures per line**: e.g., `4.0` (average target).  
-   - **Zoom**: `< 1.0` = smaller (more content per page), `> 1.0` = larger.  
-   - **Hard threshold (binarize tiles)** *(optional)*: check this **only if some images appear with a colored or tinted background (e.g., green hue)**.  
-     When enabled, it converts each tile to pure black & white before stitching. Normally this should stay **unchecked**, since it can slightly thin out staff lines.
+   - **Zoom**: `< 1.0` = smaller (more content per page), `> 1.0` = larger.
 
-<<<<<<< HEAD
-4. **(Optional) Show advanced/debug**
-   - **Threshold**: leave blank to auto-detect (Otsu on normalized grayscale), or type a number (e.g., `200`).  
-   - **Min height %**: how much of the staff height a vertical line must cover to count as a barline (default 50).  
-   - **Min continuous %**: how uninterrupted that vertical line must be (default 50).  
-   - **Probe detection** saves overlays (`debug/` folder) showing detected bars (red) and measure boundaries (green).  
+4. **2) Click Build PDF**  
+   - Choose the output filename.  
+   - The app writes a clean **A4** PDF with no gaps between measures.
 
-   **Note:** If you notice missing lines or other problems, please enable debugging, check “Save debug overlays”, and send me the resulting images from the `debug/` folder together with the parameters you used — this will help identify the issue.
-
-5. **2) Build PDF**  
-=======
-4. **2) Click Build PDF**  
->>>>>>> ab28c07c
-   - Choose the output filename.  
-     - The app writes a clean **A4** PDF with no gaps between measures.
 ---
 
 ## Typical workflow (30 seconds)
